--- conflicted
+++ resolved
@@ -156,13 +156,7 @@
                 .iter_mut()
                 .position(|c| c.contains_node(new_edge.0))
                 .unwrap();
-<<<<<<< HEAD
-            source_comp.add_edge(new_edge.0, new_edge.1, true);
-        }
-=======
-
             starting_components[source_comp_index].add_edge(new_edge.0, new_edge.1, true);
->>>>>>> 9912099b
         // now merge the two components
         if let Some(p) = starting_components
             .iter()
