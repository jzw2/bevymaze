use async_stream::__private::AsyncStream;
use std::f64::consts::PI;

use async_stream::stream;
use bevy::math::{DVec3, Vec4};
use bevy::prelude::{Image, Mesh};
use bevy::render::mesh::{Indices, PrimitiveTopology};
use bevy::render::render_resource::TextureFormat::{Rgba8Snorm, R32Float};
use bevy::render::render_resource::{Extent3d, TextureDimension};
use delaunator::triangulate;
use fixed::types::extra::{U12, U13};
use fixed::FixedI32;
use futures_util::{pin_mut, Stream, StreamExt};
use image::{ImageBuffer, Rgb, RgbImage};
use rand::{thread_rng, Rng};
use tokio::net::TcpStream;
use tokio_tungstenite::{MaybeTlsStream, WebSocketStream};

use server::terrain_gen::{
    HeightMap, TerrainGenerator, TerrainNormals, TilePosition, MAX_HEIGHT, TILE_SIZE,
};
use server::util::{cart_to_polar, lin_map};

use crate::render::{CompleteVertices, SimpleVertex, VertexNormalUV};
use crate::terrain_loader::get_height;

pub const TILE_WORLD_SIZE: f32 = TILE_SIZE as f32;
type TileOffset = TilePosition;

/// Number of chunks in each dir
pub const X_VIEW_DISTANCE: i64 = 20;
pub const Z_VIEW_DISTANCE: i64 = 300;
/// Number of meters in each dir
pub const X_VIEW_DIST_M: f64 = X_VIEW_DISTANCE as f64 * TILE_SIZE;
pub const Z_VIEW_DIST_M: f64 = Z_VIEW_DISTANCE as f64 * TILE_SIZE;
/// Number of vertices of our mesh
<<<<<<< HEAD
pub const TERRAIN_VERTICES: i64 = 50000;
=======
pub const TERRAIN_VERTICES: i64 = 40000;
>>>>>>> 32789a88

pub const VIEW_DISTANCE: i64 = 150;

pub const PROB_TIGHTNESS: f64 = 100.0;

pub const SCALE: f64 = 0.05;
pub const TEXTURE_SCALE: f64 = 0.0001;

/// Gets the height of the tile for a tile position
/// `xr` and `yr` are in the range `[0, 1]`
pub fn get_tile_height(xr: f32, yr: f32, height_map: &HeightMap) -> f32 {
    let dims = height_map.len() as f32 - 1.;
    return height_map[(xr * dims).round() as usize][(yr * dims).round() as usize] as f32;
}

pub fn get_tile_normal(xr: f32, yr: f32, normals: &TerrainNormals) -> [f32; 3] {
    let dims = normals.len() as f32 - 1.;
    return normals[(xr * dims).round() as usize][(yr * dims).round() as usize]
        .as_vec3()
        .to_array();
}

/// Get the color of a vertex
/// this is essentially the material
pub fn vertex_color(vertex: [f32; 3]) -> [f32; 4] {
    // first get the height as a fraction of total possible height
    let height_frac = (vertex[1] as f64 / MAX_HEIGHT) as f32;
    if height_frac < 0.3 {
        return [0.1, 0.5, 0.2, 1.];
    } else if height_frac < 0.5 {
        return [0.2, 0.6, 0.25, 1.];
    } else if height_frac > 0.8 {
        return [0.95, 0.95, 0.95, 1.];
    }

    return [0.2, 0.2, 0.2, 1.];
}

/// We create our lattice plane within an ellipse
/// After it's transformed this just to happens to be a decent approximation for a rectangle
/// Calculating the number of vertices in the ellipse is analogous to computing the area
/// which happens to have a nice formula (a * b * pi = A, where a/b are the major/minor axes)
/// So we calculate the length of the axes and then we use the formula x^2/a^2 + y^2/b^2 = 1
/// to get the specific height/width of the ellipse at a certain position along one of the axes
pub fn create_lattice_plane() -> Vec<DVec3> {
    let mut verts: Vec<DVec3> = vec![];
    let x_bound = (X_VIEW_DIST_M*SCALE).asinh()/SCALE;
    let z_bound = (Z_VIEW_DIST_M*SCALE).asinh()/SCALE;
    let aspect_ratio = x_bound / z_bound;

    let z_0_sqr: f64 = 3. / 4.;
    let z_0 = z_0_sqr.sqrt();

    let x_verts = (z_0 * TERRAIN_VERTICES as f64 * aspect_ratio / PI)
        .sqrt()
        .ceil() as i32;
    let z_verts = (TERRAIN_VERTICES as f64 / (PI * x_verts as f64)).ceil() as i32;

    let total_verts = (PI * (x_verts * z_verts) as f64) as i32;
    println!(
        "x verts {} | z verts {} | total {} | maj axis {} (ex {}) | min axis {} (ex {})",
        x_verts,
        z_verts,
        total_verts,
        2. * z_verts as f64 / z_0,
        2. * z_bound,
        2. * x_verts as f64,
        2. * x_bound
    );

    for z_idx in -z_verts..z_verts {
        let z_pos = lin_map(
            -z_verts as f64,
            z_verts as f64,
            -z_bound,
            z_bound,
            z_idx as f64,
        );
        let x_bound_cur = (x_bound.powi(2) - aspect_ratio.powi(2) * z_pos.powi(2)).sqrt();
        let x_verts_above = (x_bound_cur / x_bound * x_verts as f64).ceil() as i32;

        for x_idx in -x_verts_above..x_verts_above {
            let x_pos = lin_map(
                -x_verts as f64,
                x_verts as f64,
                -x_bound,
                x_bound,
                x_idx as f64 + 0.5 * (z_idx % 2) as f64,
            );
            verts.push(DVec3::new(x_pos, 0., z_pos));
        }
    }

    return verts;
}

/// Here we sample assuming the probability dist
/// p = 1/sqrt(r^2+1)
/// the cdf of p aka c is c = asinh(r)
/// the inverse cdf is then sinh(p)
/// This makes our math look quite simple
/// The most complicated bit is changing to polar coordinates to do the transformation
pub fn transform_lattice_positions(lattice: &mut Vec<DVec3>) {
    for lattice_pos in lattice {
        let pol = cart_to_polar((lattice_pos.x, lattice_pos.z));
        lattice_pos.x = (pol.0*SCALE).sinh()/SCALE * pol.1.cos();
        lattice_pos.z = (pol.0*SCALE).sinh()/SCALE * pol.1.sin();
        // round the transformed pos to the nearest grid pos (quarter of a meter)
        lattice_pos.x = (lattice_pos.x * 2.).round()/2.;
        lattice_pos.z = (lattice_pos.z * 2.).round()/2.;
    }
    // TODO: remove duplicates
    
    // for lattice_pos in lattice {
    //     if lattice_pos
    // }
}

/// Order the points into a hilbert curve
/// Unfortunately this is lossy due to the conversion between fixed point and floating point
/// There's a way to make it not lossy by storing the verts in a hash map, sorting the keys, and then unhashing them later, but it shouldn't matter much because
/// the loss is sub-millimeter
pub fn hilbert_order_verts(verts: &mut Vec<DVec3>) {
    let mut hilbert_verts: Vec<hilbert::Point> =
        vec![hilbert::Point::new(0, &mut [0, 0]); verts.len()];
    const BOUND: f64 = (1 << (31 - 1)) as f64;
    for idx in 0..verts.len() {
        let vert = verts[idx];
        let x_idx = lin_map(-X_VIEW_DIST_M, X_VIEW_DIST_M, 0.0, BOUND, vert.x)
            .min(BOUND)
            .max(0.)
            .round() as u32;
        let y_idx = lin_map(-Z_VIEW_DIST_M, Z_VIEW_DIST_M, 0.0, BOUND, vert.z)
            .min(BOUND)
            .max(0.)
            .round() as u32;
        hilbert_verts[idx] = hilbert::Point::new((x_idx ^ y_idx) as usize, &[x_idx, y_idx]);
    }
    hilbert::Point::hilbert_sort(&mut hilbert_verts, 32);
    for idx in 0..hilbert_verts.len() {
        let h_vert: &hilbert::Point = &hilbert_verts[idx];
        let x: f64 = lin_map(
            0.0,
            BOUND,
            -X_VIEW_DIST_M,
            X_VIEW_DIST_M,
            h_vert.get_coordinates()[0] as f64,
        );
        let z: f64 = lin_map(
            0.0,
            BOUND,
            -Z_VIEW_DIST_M,
            Z_VIEW_DIST_M,
            h_vert.get_coordinates()[1] as f64,
        );
        verts[idx] = DVec3::new(x, 0., z);
    }
}

pub fn compose_terrain_mesh(lattice: Vec<DVec3>, generator: &TerrainGenerator) -> Mesh {
    let mut tile_mesh = Mesh::new(PrimitiveTopology::TriangleList);
    let mut vertices: CompleteVertices = vec![];
    let mut delauney_verts: Vec<delaunator::Point> = vec![];

    for vertex in lattice {
        let mut new_vec = vertex.as_vec3().to_array();
        let height = generator.get_height_for(vertex.x, vertex.z);
        let normal = generator
            .get_normal(vertex.x, vertex.z)
            .as_vec3()
            .to_array();
        new_vec[1] = height as f32;
        vertices.push((new_vec, normal, [vertex.x as f32, vertex.z as f32]));
        delauney_verts.push(delaunator::Point {
            x: vertex.x,
            y: vertex.z,
        });
    }
    let positions: Vec<_> = vertices.iter().map(|(p, _, _)| *p).collect();
    let normals: Vec<_> = vertices.iter().map(|(_, n, _)| *n).collect();
    let uvs: Vec<_> = vertices.iter().map(|(_, _, uv)| *uv).collect();
    tile_mesh.insert_attribute(Mesh::ATTRIBUTE_POSITION, positions);
    tile_mesh.insert_attribute(Mesh::ATTRIBUTE_NORMAL, normals);
    tile_mesh.insert_attribute(Mesh::ATTRIBUTE_UV_0, uvs);
    let indices = triangulate(&delauney_verts)
        .triangles
        .iter()
        .map(|i| *i as u32)
        .collect();
    tile_mesh.set_indices(Some(Indices::U32(indices)));

    return tile_mesh;
}

// pub fn compose_terrain_mesh_from_server(lattice: Vec<DVec3>, socket: &mut WebSocketStream<MaybeTlsStream<TcpStream>>) -> {
//
// }

/// Create a terrain mesh from the generator
pub fn create_terrain_mesh(generator: &TerrainGenerator) -> Mesh {
    let mut verts = create_lattice_plane();
    transform_lattice_positions(&mut verts);
    hilbert_order_verts(&mut verts);
    return compose_terrain_mesh(verts, &generator);
}

pub fn create_base_terrain_mesh() -> Mesh {
    let mut verts = create_lattice_plane();
    transform_lattice_positions(&mut verts);
    hilbert_order_verts(&mut verts);

    let mut terrain_mesh = Mesh::new(PrimitiveTopology::TriangleList);

    // The actual vertices that we will put into the mesh
    let mut vertices: CompleteVertices = vec![];
    let mut delauney_verts: Vec<delaunator::Point> = vec![];

    // TODO: Move normals to the server
    let generator = TerrainGenerator::new();

    // we break the mesh down into component parts
    for vertex in verts {
        let mut new_vec = vertex.as_vec3().to_array();
        // let height = get_height(vertex.x, vertex.z, (0, 0), socket).await;
        // TODO: move normals to the server
        let normal = generator
            .get_normal(vertex.x, vertex.z)
            .as_vec3()
            .to_array();
        new_vec[1] = 0.0 as f32;
        vertices.push((new_vec, normal, [vertex.x as f32, vertex.z as f32]));
        delauney_verts.push(delaunator::Point {
            x: vertex.x,
            y: vertex.z,
        });
    }
    let positions: Vec<_> = vertices.iter().map(|(p, _, _)| *p).collect();
    let normals: Vec<_> = vertices.iter().map(|(_, n, _)| *n).collect();
    let uvs: Vec<_> = vertices.iter().map(|(_, _, uv)| *uv).collect();
    terrain_mesh.insert_attribute(Mesh::ATTRIBUTE_POSITION, positions);
    terrain_mesh.insert_attribute(Mesh::ATTRIBUTE_NORMAL, normals);
    terrain_mesh.insert_attribute(Mesh::ATTRIBUTE_UV_0, uvs);
    let indices = triangulate(&delauney_verts)
        .triangles
        .iter()
        .map(|i| *i as u32)
        .collect();
    terrain_mesh.set_indices(Some(Indices::U32(indices)));
    return terrain_mesh;
}

pub fn load_terrain_heights(
    vertices: Vec<[f32; 3]>,
    socket: &mut WebSocketStream<MaybeTlsStream<TcpStream>>,
) -> impl Stream<Item = (usize, [f32; 3])> {
    return stream! {
        // for idx in 0..vertices.len() {
        //     let vertex = vertices[idx];
        //     let vertex_height = get_height(vertex.0[0] as f64, vertex.0[2] as f64, (0, 0), socket).await as f32;
        //     yield (idx, ([vertex.0[0], vertex_height, vertex.0[2]], vertex.1, vertex.2))
        // }
        yield (0, [0., 0., 0.]);
    };
}

pub fn create_terrain_height_map(generator: &TerrainGenerator) -> Image {
    let x_bound = (X_VIEW_DIST_M*SCALE).asinh()/SCALE;
    let z_bound = (Z_VIEW_DIST_M*SCALE).asinh()/SCALE;

    let dimx = 512;
    let dimz = (dimx as f64 * (z_bound / x_bound)).round() as usize;

    println!("{} {} | {} {}", x_bound, z_bound, dimx, dimz);

    let mut data = vec![vec![0.0f64; dimz]; dimx];
    // choose 4 points per pixel to sample from, hence * 2
    // s means "sample" per pixel dimension, so s*s samples total per pixel
    let s = 2;
    for x in 0..dimx * s {
        for z in 0..dimz * s {
            // get the world pos
            // This is a map from normalized texture space -> unnormalized texture space -> world space
            // Normalized texture space is bounded by `dim`, unnormalized texture space is bounded by `dim_bound`
            // world space is bounded by `Z_VIEW_DISTANCE.max(X_VIEW_DISTANCE)`
            let mut x_world_pos = lin_map(0., (dimx * s) as f64, -x_bound, x_bound, x as f64);
            let mut z_world_pos = lin_map(0., (dimz * s) as f64, -z_bound, z_bound, z as f64);
            let r = (x_world_pos.powi(2) + z_world_pos.powi(2)).sqrt();
            let theta = z_world_pos.atan2(x_world_pos);
            x_world_pos = (r*SCALE).sinh()/SCALE * theta.cos();
            z_world_pos = (r*SCALE).sinh()/SCALE * theta.sin();
            // now get the normal vector for this one
            let height = generator.get_height_for(x_world_pos, z_world_pos);
            // finally average it with the existing stored vec
            let x_idx = x / s;
            let y_idx = z / s;
            data[x_idx][y_idx] += height / (s * s) as f64;
        }
        println!("Done row {x}");
    }

    
    /*
    let mut data2: Vec<f32> = vec![];
    for z in 0..dimz {
        for x in 0..dimx {
            data2.push(data[x][z] as f32);
        }
    }
    */

    
    // we store the vectors with 2 bytes
    // we omit the last dimension because we can recalculate it in the shader
    // since we know that magnitude of the vec is 1, meaning x^2+y^2+z^2=1 and the
    // sign of y is always 1.
    // we flatten the data and convert to our compressed format
    let dataclone = data.clone();
    let mut simple_data: Vec<u8> = vec![];
    for z in 0..dimz {
        for x in 0..dimx {
            simple_data.append(&mut Vec::from((data[x][z] as f32).to_ne_bytes()));
        }
    }
    


    // DEBUG
    let mut img: RgbImage = ImageBuffer::new(dimx as u32, dimz as u32);
    for x in 0..img.width() {
        for y in 0..img.height() {
            let d = data[x as usize][y as usize];
            let xv = lin_map(0., MAX_HEIGHT, 0., 255., d).round() as u8;
            let zv = lin_map(0., MAX_HEIGHT, 0., 255., d).round() as u8;
            let yv = lin_map(0., MAX_HEIGHT, 0., 255., d).round() as u8;
            img.put_pixel(x, y, Rgb([xv, yv, zv]));
        }
        println!("Debug done row {x}")
    }
    img.save("terrain_out.png").unwrap();
    
    return Image::new(
        Extent3d {
            width: dimx as u32,
            height: dimz as u32,
            depth_or_array_layers: 1,
        },
        TextureDimension::D2,
        simple_data,
        R32Float,
    );
    

    //return data2;    
}

pub fn create_terrain_normal_map(generator: &TerrainGenerator) -> Image {
    let x_bound = (X_VIEW_DIST_M*TEXTURE_SCALE).asinh()/TEXTURE_SCALE;
    let z_bound = (Z_VIEW_DIST_M*TEXTURE_SCALE).asinh()/TEXTURE_SCALE;

    let dimx = 512;
    let dimz = (dimx as f64 * (z_bound / x_bound)).round() as usize;

    println!("{} {} | {} {}", x_bound, z_bound, dimx, dimz);

    let mut data = vec![vec![DVec3::splat(0.); dimz]; dimx];
    // choose 4 points per pixel to sample from, hence * 2
    // s means "sample" per pixel dimension, so s*s samples total per pixel
    let s = 1;
    for x in 0..dimx * s {
        for z in 0..dimz * s {
            // get the world pos
            // This is a map from normalized texture space -> unnormalized texture space -> world space
            // Normalized texture space is bounded by `dim`, unnormalized texture space is bounded by `dim_bound`
            // world space is bounded by `Z_VIEW_DISTANCE.max(X_VIEW_DISTANCE)`
            let mut x_world_pos = lin_map(0., (dimx * s) as f64, -x_bound, x_bound, x as f64);
            let mut z_world_pos = lin_map(0., (dimz * s) as f64, -z_bound, z_bound, z as f64);
            let r = (x_world_pos.powi(2) + z_world_pos.powi(2)).sqrt();
            let theta = z_world_pos.atan2(x_world_pos);
            x_world_pos = (r*TEXTURE_SCALE).sinh()/TEXTURE_SCALE * theta.cos();
            z_world_pos = (r*TEXTURE_SCALE).sinh()/TEXTURE_SCALE * theta.sin();
            // now get the normal vector for this one
            let normal = generator.get_normal(x_world_pos, z_world_pos);
            // finally average it with the existing stored vec
            let x_idx = x / s;
            let y_idx = z / s;
            data[x_idx][y_idx] += normal / (s * s) as f64;
        }
        println!("Done row {x}");
    }

    // we store the vectors with 2 bytes
    // we omit the last dimension because we can recalculate it in the shader
    // since we know that magnitude of the vec is 1, meaning x^2+y^2+z^2=1 and the
    // sign of y is always 1.
    // we flatten the data and convert to our compressed format
    let dataclone = data.clone();
    let mut simple_data: Vec<u8> = vec![];
    for z in 0..dimz {
        for x in 0..dimx {
            let d = data[x][z];
            let x = lin_map(-1., 1., -128.0, 127.0, d.x).round() as i8;
            simple_data.push(x as u8);
            let z = lin_map(-1., 1., -128.0, 127.0, d.z).round() as i8;
            simple_data.push(z as u8);
            simple_data.push(0);
            simple_data.push(0);
        }
    }

    // DEBUG
    let mut img: RgbImage = ImageBuffer::new(dimx as u32, dimz as u32);
    for x in 0..img.width() {
        for y in 0..img.height() {
            let d = dataclone[x as usize][y as usize];
            let xv = lin_map(-1., 1., 0., 255., d.x).round() as u8;
            let zv = lin_map(-1., 1., 0., 255., d.z).round() as u8;
            let yv = lin_map(0., 1., 0., 255., d.y).round() as u8;
            img.put_pixel(x, y, Rgb([xv, yv, zv]));
        }
        println!("Debug done row {x}")
    }
    img.save("normal_out.png").unwrap();

    return Image::new(
        Extent3d {
            width: dimx as u32,
            height: dimz as u32,
            depth_or_array_layers: 1,
        },
        TextureDimension::D2,
        simple_data,
        Rgba8Snorm,
    );
}<|MERGE_RESOLUTION|>--- conflicted
+++ resolved
@@ -34,11 +34,7 @@
 pub const X_VIEW_DIST_M: f64 = X_VIEW_DISTANCE as f64 * TILE_SIZE;
 pub const Z_VIEW_DIST_M: f64 = Z_VIEW_DISTANCE as f64 * TILE_SIZE;
 /// Number of vertices of our mesh
-<<<<<<< HEAD
-pub const TERRAIN_VERTICES: i64 = 50000;
-=======
 pub const TERRAIN_VERTICES: i64 = 40000;
->>>>>>> 32789a88
 
 pub const VIEW_DISTANCE: i64 = 150;
 
@@ -151,7 +147,7 @@
         lattice_pos.z = (lattice_pos.z * 2.).round()/2.;
     }
     // TODO: remove duplicates
-    
+
     // for lattice_pos in lattice {
     //     if lattice_pos
     // }
@@ -339,7 +335,7 @@
         println!("Done row {x}");
     }
 
-    
+
     /*
     let mut data2: Vec<f32> = vec![];
     for z in 0..dimz {
@@ -349,7 +345,7 @@
     }
     */
 
-    
+
     // we store the vectors with 2 bytes
     // we omit the last dimension because we can recalculate it in the shader
     // since we know that magnitude of the vec is 1, meaning x^2+y^2+z^2=1 and the
@@ -362,7 +358,7 @@
             simple_data.append(&mut Vec::from((data[x][z] as f32).to_ne_bytes()));
         }
     }
-    
+
 
 
     // DEBUG
@@ -378,7 +374,7 @@
         println!("Debug done row {x}")
     }
     img.save("terrain_out.png").unwrap();
-    
+
     return Image::new(
         Extent3d {
             width: dimx as u32,
@@ -389,9 +385,9 @@
         simple_data,
         R32Float,
     );
-    
-
-    //return data2;    
+
+
+    //return data2;
 }
 
 pub fn create_terrain_normal_map(generator: &TerrainGenerator) -> Image {
