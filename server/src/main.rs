<<<<<<< HEAD
use image::{ImageBuffer, Rgb, Rgba, RgbaImage, RgbImage};
use itertools::iproduct;
use crate::terrain_gen::{generate_tile, TerrainGenerator};
use crate::util::lin_map;

mod terrain_gen;
mod util;

fn main() {
    let terrain_gen = TerrainGenerator::new();
    let tile1 = generate_tile(&terrain_gen, 0, 0);
    let mut image = RgbImage::from_pixel(1024, 1024, Rgb([255, 255, 255]));
    for (px, py) in iproduct!(0..1024, 0..1024) {
        let pixel_val = f32::from_bits(tile1[px][py]);
        let pixel_val = lin_map(0., 128. + 90. + 4., 0., 255., pixel_val as f64) as u8;
        image.put_pixel(px as u32, py as u32, Rgb([pixel_val, pixel_val, pixel_val]));
    }
    image.save("output.png").unwrap();
=======
use tokio::net::{TcpListener, TcpStream};
use mini_redis::{Connection, Frame};

#[tokio::main]
async fn main() {
    // Bind the listener to the address
    let listener = TcpListener::bind("127.0.0.1:6379").await.unwrap();

    loop {
        // The second item contains the IP and port of the new connection.
        let (socket, _) = listener.accept().await.unwrap();
        process(socket).await;
    }
}

async fn process(socket: TcpStream) {
    // The `Connection` lets us read/write redis **frames** instead of
    // byte streams. The `Connection` type is defined by mini-redis.
    let mut connection = Connection::new(socket);

    if let Some(frame) = connection.read_frame().await.unwrap() {
        println!("GOT: {:?}", frame);

        // Respond with an error
        let response = Frame::Error("unimplemented".to_string());
        connection.write_frame(&response).await.unwrap();
    }
>>>>>>> 76dc5782
}<|MERGE_RESOLUTION|>--- conflicted
+++ resolved
@@ -1,23 +1,3 @@
-<<<<<<< HEAD
-use image::{ImageBuffer, Rgb, Rgba, RgbaImage, RgbImage};
-use itertools::iproduct;
-use crate::terrain_gen::{generate_tile, TerrainGenerator};
-use crate::util::lin_map;
-
-mod terrain_gen;
-mod util;
-
-fn main() {
-    let terrain_gen = TerrainGenerator::new();
-    let tile1 = generate_tile(&terrain_gen, 0, 0);
-    let mut image = RgbImage::from_pixel(1024, 1024, Rgb([255, 255, 255]));
-    for (px, py) in iproduct!(0..1024, 0..1024) {
-        let pixel_val = f32::from_bits(tile1[px][py]);
-        let pixel_val = lin_map(0., 128. + 90. + 4., 0., 255., pixel_val as f64) as u8;
-        image.put_pixel(px as u32, py as u32, Rgb([pixel_val, pixel_val, pixel_val]));
-    }
-    image.save("output.png").unwrap();
-=======
 use tokio::net::{TcpListener, TcpStream};
 use mini_redis::{Connection, Frame};
 
@@ -45,5 +25,4 @@
         let response = Frame::Error("unimplemented".to_string());
         connection.write_frame(&response).await.unwrap();
     }
->>>>>>> 76dc5782
 }